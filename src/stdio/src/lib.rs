--- conflicted
+++ resolved
@@ -640,11 +640,7 @@
 /// Get a char from `stdin` without locking `stdin`
 #[no_mangle]
 pub extern "C" fn getchar_unlocked() -> c_int {
-<<<<<<< HEAD
-    getc_unlocked(&mut *__stdin())
-=======
     getc_unlocked(unsafe { &mut *__stdin() })
->>>>>>> a2dc2212
 }
 
 /// Get a string from `stdin`
