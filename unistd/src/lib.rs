<<<<<<< HEAD
=======
//! unistd implementation for Redox, following http://pubs.opengroup.org/onlinepubs/7908799/xsh/unistd.h.html

#![no_std]

extern crate common;

pub use common::*;

pub const NULL: c_int = 0;

pub const R_OK: c_int = 1;
pub const W_OK: c_int = 2;
pub const X_OK: c_int = 4;
pub const F_OK: c_int = 8;

pub const SEEK_SET: c_int = 0;
pub const SEEK_CUR: c_int = 1;
pub const SEEK_END: c_int = 2;

pub const F_ULOCK: c_int = 0;
pub const F_LOCK: c_int = 1;
pub const F_TLOCK: c_int = 2;
pub const F_TEST: c_int = 3;

pub const STDIN_FILENO: c_int = 0;
pub const STDOUT_FILENO: c_int = 1;
pub const STDERR_FILENO: c_int = 2;

#[no_mangle]
pub extern "C" fn _exit(status: c_int) {
    unimplemented!();
}

#[no_mangle]
pub extern "C" fn access(path: *const c_char, amode: c_int) -> c_int {
    unimplemented!();
}

>>>>>>> 9fb0b77d
#[no_mangle]
pub extern "C" fn alarm(arg1: libc::c_uint) -> libc::c_uint {
    unimplemented!();
}

#[no_mangle]
pub extern "C" fn brk(arg1: *mut libc::c_void) -> libc::c_int {
    unimplemented!();
}

#[no_mangle]
pub extern "C" fn chdir(arg1: *const libc::c_char)
     -> libc::c_int {
    unimplemented!();
}

#[no_mangle]
pub extern "C" fn chroot(arg1: *const libc::c_char)
     -> libc::c_int {
    unimplemented!();
}

#[no_mangle]
pub extern "C" fn chown(arg1: *const libc::c_char, arg2: uid_t,
                 arg3: gid_t) -> libc::c_int {
    unimplemented!();
}

#[no_mangle]
pub extern "C" fn close(arg1: libc::c_int) -> libc::c_int {
    unimplemented!();
}

#[no_mangle]
pub extern "C" fn confstr(arg1: libc::c_int,
                   arg2: *mut libc::c_char, arg3: usize) -> usize {
    unimplemented!();
}

#[no_mangle]
pub extern "C" fn crypt(arg1: *const libc::c_char,
                 arg2: *const libc::c_char)
     -> *mut libc::c_char {
    unimplemented!();
}

#[no_mangle]
pub extern "C" fn ctermid(arg1: *mut libc::c_char)
     -> *mut libc::c_char {
    unimplemented!();
}

#[no_mangle]
pub extern "C" fn cuserid(s: *mut libc::c_char)
     -> *mut libc::c_char {
    unimplemented!();
}

#[no_mangle]
pub extern "C" fn dup(arg1: libc::c_int) -> libc::c_int {
    unimplemented!();
}

#[no_mangle]
pub extern "C" fn dup2(arg1: libc::c_int, arg2: libc::c_int)
     -> libc::c_int {
    unimplemented!();
}

#[no_mangle]
pub extern "C" fn encrypt(arg1: *mut libc::c_char,
                   arg2: libc::c_int) {
    unimplemented!();
}

#[no_mangle]
pub extern "C" fn execl(arg1: *const libc::c_char,
                 arg2: *const libc::c_char, ...)
     -> libc::c_int {
    unimplemented!();
}

#[no_mangle]
pub extern "C" fn execle(arg1: *const libc::c_char,
                  arg2: *const libc::c_char, ...)
     -> libc::c_int {
    unimplemented!();
}

#[no_mangle]
pub extern "C" fn execlp(arg1: *const libc::c_char,
                  arg2: *const libc::c_char, ...)
     -> libc::c_int {
    unimplemented!();
}

#[no_mangle]
pub extern "C" fn execv(arg1: *const libc::c_char,
                 arg2: *const *const libc::c_char)
     -> libc::c_int {
    unimplemented!();
}

#[no_mangle]
pub extern "C" fn execve(arg1: *const libc::c_char,
                  arg2: *const *const libc::c_char,
                  arg3: *const *const libc::c_char)
     -> libc::c_int {
    unimplemented!();
}

#[no_mangle]
pub extern "C" fn execvp(arg1: *const libc::c_char,
                  arg2: *const *const libc::c_char)
     -> libc::c_int {
    unimplemented!();
}

#[no_mangle]
<<<<<<< HEAD
pub extern "C" fn _exit(arg1: libc::c_int) {
    unimplemented!();
}

#[no_mangle]
pub extern "C" fn fchown(arg1: libc::c_int, arg2: uid_t, arg3: gid_t)
     -> libc::c_int {
=======
pub extern "C" fn fchown(fildes: c_int, owner: uid_t, group: gid_t) -> c_int {
>>>>>>> 9fb0b77d
    unimplemented!();
}

#[no_mangle]
pub extern "C" fn fchdir(arg1: libc::c_int) -> libc::c_int {
    unimplemented!();
}

#[no_mangle]
pub extern "C" fn fdatasync(arg1: libc::c_int) -> libc::c_int {
    unimplemented!();
}

#[no_mangle]
pub extern "C" fn fork() -> pid_t {
    unimplemented!();
}

#[no_mangle]
pub extern "C" fn fpathconf(arg1: libc::c_int, arg2: libc::c_int)
     -> libc::c_long {
    unimplemented!();
}

#[no_mangle]
pub extern "C" fn fsync(arg1: libc::c_int) -> libc::c_int {
    unimplemented!();
}

#[no_mangle]
pub extern "C" fn ftruncate(arg1: libc::c_int, arg2: off_t)
     -> libc::c_int {
    unimplemented!();
}

#[no_mangle]
pub extern "C" fn getcwd(arg1: *mut libc::c_char, arg2: usize)
     -> *mut libc::c_char {
    unimplemented!();
}

#[no_mangle]
pub extern "C" fn getdtablesize() -> libc::c_int {
    unimplemented!();
}

#[no_mangle]
pub extern "C" fn getegid() -> gid_t {
    unimplemented!();
}

#[no_mangle]
pub extern "C" fn geteuid() -> uid_t {
    unimplemented!();
}

#[no_mangle]
pub extern "C" fn getgid() -> gid_t {
    unimplemented!();
}

#[no_mangle]
pub extern "C" fn getgroups(arg1: libc::c_int, arg2: *mut gid_t)
     -> libc::c_int {
    unimplemented!();
}

#[no_mangle]
pub extern "C" fn gethostid() -> libc::c_long {
    unimplemented!();
}

#[no_mangle]
pub extern "C" fn getlogin() -> *mut libc::c_char {
    unimplemented!();
}

#[no_mangle]
pub extern "C" fn getlogin_r(arg1: *mut libc::c_char, arg2: usize)
     -> libc::c_int {
    unimplemented!();
}

#[no_mangle]
pub extern "C" fn getopt(arg1: libc::c_int,
                  arg2: *const *const libc::c_char,
                  arg3: *const libc::c_char)
     -> libc::c_int {
    unimplemented!();
}

#[no_mangle]
pub extern "C" fn getpagesize() -> libc::c_int {
    unimplemented!();
}

#[no_mangle]
pub extern "C" fn getpass(arg1: *const libc::c_char)
     -> *mut libc::c_char {
    unimplemented!();
}

#[no_mangle]
pub extern "C" fn getpgid(arg1: pid_t) -> pid_t {
    unimplemented!();
}

#[no_mangle]
pub extern "C" fn getpgrp() -> pid_t {
    unimplemented!();
}

#[no_mangle]
pub extern "C" fn getpid() -> pid_t {
    unimplemented!();
}

#[no_mangle]
pub extern "C" fn getppid() -> pid_t {
    unimplemented!();
}

#[no_mangle]
pub extern "C" fn getsid(arg1: pid_t) -> pid_t {
    unimplemented!();
}

#[no_mangle]
pub extern "C" fn getuid() -> uid_t {
    unimplemented!();
}

#[no_mangle]
pub extern "C" fn getwd(arg1: *mut libc::c_char)
     -> *mut libc::c_char {
    unimplemented!();
}

#[no_mangle]
pub extern "C" fn isatty(arg1: libc::c_int) -> libc::c_int {
    unimplemented!();
}

#[no_mangle]
pub extern "C" fn lchown(arg1: *const libc::c_char, arg2: uid_t,
                  arg3: gid_t) -> libc::c_int {
    unimplemented!();
}

#[no_mangle]
pub extern "C" fn link(arg1: *const libc::c_char,
                arg2: *const libc::c_char) -> libc::c_int {
    unimplemented!();
}

#[no_mangle]
pub extern "C" fn lockf(arg1: libc::c_int, arg2: libc::c_int,
                 arg3: off_t) -> libc::c_int {
    unimplemented!();
}

#[no_mangle]
pub extern "C" fn lseek(arg1: libc::c_int, arg2: off_t,
                 arg3: libc::c_int) -> off_t {
    unimplemented!();
}

#[no_mangle]
pub extern "C" fn nice(arg1: libc::c_int) -> libc::c_int {
    unimplemented!();
}

#[no_mangle]
pub extern "C" fn pathconf(arg1: *const libc::c_char,
                    arg2: libc::c_int) -> libc::c_long {
    unimplemented!();
}

#[no_mangle]
pub extern "C" fn pause() -> libc::c_int {
    unimplemented!();
}

#[no_mangle]
pub extern "C" fn pipe(arg1: *mut libc::c_int) -> libc::c_int {
    unimplemented!();
}

#[no_mangle]
pub extern "C" fn pread(arg1: libc::c_int,
                 arg2: *mut libc::c_void, arg3: usize, arg4: off_t)
     -> isize {
    unimplemented!();
}

#[no_mangle]
pub extern "C" fn pthread_atfork(arg1: ::std::option::Option<unsafe extern "C" fn()>,
                          arg2: ::std::option::Option<unsafe extern "C" fn()>,
                          arg3: ::std::option::Option<unsafe extern "C" fn()>)
     -> libc::c_int {
    unimplemented!();
}

#[no_mangle]
pub extern "C" fn pwrite(arg1: libc::c_int,
                  arg2: *const libc::c_void, arg3: usize,
                  arg4: off_t) -> isize {
    unimplemented!();
}

#[no_mangle]
pub extern "C" fn read(arg1: libc::c_int,
                arg2: *mut libc::c_void, arg3: usize) -> isize {
    unimplemented!();
}

#[no_mangle]
pub extern "C" fn readlink(arg1: *const libc::c_char,
                    arg2: *mut libc::c_char, arg3: usize)
     -> libc::c_int {
    unimplemented!();
}

#[no_mangle]
pub extern "C" fn rmdir(arg1: *const libc::c_char)
     -> libc::c_int {
    unimplemented!();
}

#[no_mangle]
pub extern "C" fn sbrk(arg1: isize) -> *mut libc::c_void {
    unimplemented!();
}

#[no_mangle]
pub extern "C" fn setgid(arg1: gid_t) -> libc::c_int {
    unimplemented!();
}

#[no_mangle]
pub extern "C" fn setpgid(arg1: pid_t, arg2: pid_t) -> libc::c_int {
    unimplemented!();
}

#[no_mangle]
pub extern "C" fn setpgrp() -> pid_t {
    unimplemented!();
}

#[no_mangle]
pub extern "C" fn setregid(arg1: gid_t, arg2: gid_t) -> libc::c_int {
    unimplemented!();
}

#[no_mangle]
pub extern "C" fn setreuid(arg1: uid_t, arg2: uid_t) -> libc::c_int {
    unimplemented!();
}

#[no_mangle]
pub extern "C" fn setsid() -> pid_t {
    unimplemented!();
}

#[no_mangle]
pub extern "C" fn setuid(arg1: uid_t) -> libc::c_int {
    unimplemented!();
}

#[no_mangle]
pub extern "C" fn sleep(arg1: libc::c_uint) -> libc::c_uint {
    unimplemented!();
}

#[no_mangle]
pub extern "C" fn swab(arg1: *const libc::c_void,
                arg2: *mut libc::c_void, arg3: isize) {
    unimplemented!();
}

#[no_mangle]
pub extern "C" fn symlink(arg1: *const libc::c_char,
                   arg2: *const libc::c_char)
     -> libc::c_int {
    unimplemented!();
}

#[no_mangle]
pub extern "C" fn sync() {
    unimplemented!();
}

#[no_mangle]
pub extern "C" fn sysconf(arg1: libc::c_int) -> libc::c_long {
    unimplemented!();
}

#[no_mangle]
pub extern "C" fn tcgetpgrp(arg1: libc::c_int) -> pid_t {
    unimplemented!();
}

#[no_mangle]
pub extern "C" fn tcsetpgrp(arg1: libc::c_int, arg2: pid_t)
     -> libc::c_int {
    unimplemented!();
}

#[no_mangle]
pub extern "C" fn truncate(arg1: *const libc::c_char, arg2: off_t)
     -> libc::c_int {
    unimplemented!();
}

#[no_mangle]
pub extern "C" fn ttyname(arg1: libc::c_int)
     -> *mut libc::c_char {
    unimplemented!();
}

#[no_mangle]
pub extern "C" fn ttyname_r(arg1: libc::c_int,
                     arg2: *mut libc::c_char, arg3: usize)
     -> libc::c_int {
    unimplemented!();
}

#[no_mangle]
pub extern "C" fn ualarm(arg1: useconds_t, arg2: useconds_t) -> useconds_t {
    unimplemented!();
}

#[no_mangle]
pub extern "C" fn unlink(arg1: *const libc::c_char)
     -> libc::c_int {
    unimplemented!();
}

#[no_mangle]
pub extern "C" fn usleep(arg1: useconds_t) -> libc::c_int {
    unimplemented!();
}

#[no_mangle]
pub extern "C" fn vfork() -> libc::c_int {
    unimplemented!();
}

<<<<<<< HEAD
=======
#[no_mangle]
pub extern "C" fn lchown(path: *const c_char, owner: uid_t, group: gid_t) -> c_int {
    unimplemented!();
}

#[no_mangle]
pub extern "C" fn link(path1: *const c_char, path2: *const c_char) -> c_int {
    unimplemented!();
}

#[no_mangle]
pub extern "C" fn lockf(fildes: c_int, function: c_int, size: off_t) -> c_int {
    unimplemented!();
}

#[no_mangle]
pub extern "C" fn lseek(fildes: c_int, offset: off_t, whence: c_int) -> off_t {
    unimplemented!();
}

#[no_mangle]
pub extern "C" fn nice(incr: c_int) -> c_int {
    unimplemented!();
}

#[no_mangle]
pub extern "C" fn pathconf(path: *const c_char, name: c_int) -> c_long {
    unimplemented!();
}

#[no_mangle]
pub extern "C" fn pause() -> c_int {
    unimplemented!();
}

#[no_mangle]
pub extern "C" fn pipe(fildes: [c_int; 2]) -> c_int {
    unimplemented!();
}

#[no_mangle]
pub extern "C" fn pread(fildes: c_int, buf: *mut c_void, nbyte: size_t, offset: off_t) -> ssize_t {
    unimplemented!();
}

#[no_mangle]
pub extern "C" fn pthread_atfork(prepare: extern "C" fn(), parent: extern "C" fn(), child: extern "C" fn()) -> c_int {
    unimplemented!();
}

#[no_mangle]
pub extern "C" fn pwrite(fildes: c_int, buf: *const c_void, nbyte: size_t, offset: off_t) -> ssize_t {
    unimplemented!();
}

#[no_mangle]
pub extern "C" fn read(fildes: c_int, buf: *const c_void, nbyte: size_t) -> ssize_t {
    unimplemented!();
}

#[no_mangle]
pub extern "C" fn readlink(path: *const c_char, buf: *mut c_char, bufsize: size_t) -> c_int {
    unimplemented!();
}

#[no_mangle]
pub extern "C" fn rmdir(path: *const c_char) -> c_int {
    unimplemented!();
}

#[no_mangle]
pub extern "C" fn sbrk(incr: intptr_t) -> *mut c_void {
    unimplemented!();
}

#[no_mangle]
pub extern "C" fn setgid(gid: gid_t) -> c_int {
    unimplemented!();
}

#[no_mangle]
pub extern "C" fn setpgid(pid: pid_t, pgid: pid_t) -> c_int {
    unimplemented!();
}

#[no_mangle]
pub extern "C" fn setpgrp() -> pid_t {
    unimplemented!();
}

#[no_mangle]
pub extern "C" fn setregid(rgid: gid_t, egid: gid_t) -> c_int {
    unimplemented!();
}

#[no_mangle]
pub extern "C" fn setreuid(ruid: uid_t, euid: uid_t) -> c_int {
    unimplemented!();
}

#[no_mangle]
pub extern "C" fn setsid() -> pid_t {
    unimplemented!();
}

#[no_mangle]
pub extern "C" fn setuid(uid: uid_t) -> c_int {
    unimplemented!();
}

#[no_mangle]
pub extern "C" fn sleep(seconds: c_uint) -> c_uint {
    unimplemented!();
}

#[no_mangle]
pub extern "C" fn swab(src: *const c_void, dest: *mut c_void, nbytes: ssize_t) {
    unimplemented!();
}

#[no_mangle]
pub extern "C" fn symlink(path1: *const c_char, path2: *const c_char) -> c_int {
    unimplemented!();
}

#[no_mangle]
pub extern "C" fn sync() {
    unimplemented!();
}

#[no_mangle]
pub extern "C" fn sysconf(name: c_int) -> c_long {
    unimplemented!();
}

#[no_mangle]
pub extern "C" fn tcgetpgrp() -> pid_t {
    unimplemented!();
}

#[no_mangle]
pub extern "C" fn tcsetpgrp(fildes: c_int, pgid_id: pid_t) -> c_int {
    unimplemented!();
}

#[no_mangle]
pub extern "C" fn truncate(path: *const c_char, length: off_t) -> c_int {
    unimplemented!();
}

#[no_mangle]
pub extern "C" fn ttyname(fildes: c_int) -> *mut c_char {
    unimplemented!();
}

#[no_mangle]
pub extern "C" fn ttyname_r(fildes: c_int, name: *mut c_char, namesize: size_t) -> c_int {
    unimplemented!();
}

#[no_mangle]
pub extern "C" fn ualarm(useconds: useconds_t, interval: useconds_t) -> useconds_t {
    unimplemented!();
}

#[no_mangle]
pub extern "C" fn unlink(path: *const c_char) -> c_int {
    unimplemented!();
}

#[no_mangle]
pub extern "C" fn usleep(useconds: useconds_t) -> c_int {
    unimplemented!();
}

#[no_mangle]
pub extern "C" fn vfork() -> pid_t {
    unimplemented!();
}

#[no_mangle]
pub extern "C" fn write(fildes: c_int, buf: *const c_void, nbyte: size_t) -> ssize_t {
    unimplemented!();
}

/*
>>>>>>> 9fb0b77d
#[no_mangle]
pub extern "C" fn write(arg1: libc::c_int,
                 arg2: *const libc::c_void, arg3: usize) -> isize {
    unimplemented!();
}
<|MERGE_RESOLUTION|>--- conflicted
+++ resolved
@@ -1,5 +1,3 @@
-<<<<<<< HEAD
-=======
 //! unistd implementation for Redox, following http://pubs.opengroup.org/onlinepubs/7908799/xsh/unistd.h.html
 
 #![no_std]
@@ -38,147 +36,113 @@
     unimplemented!();
 }
 
->>>>>>> 9fb0b77d
-#[no_mangle]
-pub extern "C" fn alarm(arg1: libc::c_uint) -> libc::c_uint {
-    unimplemented!();
-}
-
-#[no_mangle]
-pub extern "C" fn brk(arg1: *mut libc::c_void) -> libc::c_int {
-    unimplemented!();
-}
-
-#[no_mangle]
-pub extern "C" fn chdir(arg1: *const libc::c_char)
-     -> libc::c_int {
-    unimplemented!();
-}
-
-#[no_mangle]
-pub extern "C" fn chroot(arg1: *const libc::c_char)
-     -> libc::c_int {
-    unimplemented!();
-}
-
-#[no_mangle]
-pub extern "C" fn chown(arg1: *const libc::c_char, arg2: uid_t,
-                 arg3: gid_t) -> libc::c_int {
-    unimplemented!();
-}
-
-#[no_mangle]
-pub extern "C" fn close(arg1: libc::c_int) -> libc::c_int {
-    unimplemented!();
-}
-
-#[no_mangle]
-pub extern "C" fn confstr(arg1: libc::c_int,
-                   arg2: *mut libc::c_char, arg3: usize) -> usize {
-    unimplemented!();
-}
-
-#[no_mangle]
-pub extern "C" fn crypt(arg1: *const libc::c_char,
-                 arg2: *const libc::c_char)
-     -> *mut libc::c_char {
-    unimplemented!();
-}
-
-#[no_mangle]
-pub extern "C" fn ctermid(arg1: *mut libc::c_char)
-     -> *mut libc::c_char {
-    unimplemented!();
-}
-
-#[no_mangle]
-pub extern "C" fn cuserid(s: *mut libc::c_char)
-     -> *mut libc::c_char {
-    unimplemented!();
-}
-
-#[no_mangle]
-pub extern "C" fn dup(arg1: libc::c_int) -> libc::c_int {
-    unimplemented!();
-}
-
-#[no_mangle]
-pub extern "C" fn dup2(arg1: libc::c_int, arg2: libc::c_int)
-     -> libc::c_int {
-    unimplemented!();
-}
-
-#[no_mangle]
-pub extern "C" fn encrypt(arg1: *mut libc::c_char,
-                   arg2: libc::c_int) {
-    unimplemented!();
-}
-
-#[no_mangle]
-pub extern "C" fn execl(arg1: *const libc::c_char,
-                 arg2: *const libc::c_char, ...)
-     -> libc::c_int {
-    unimplemented!();
-}
-
-#[no_mangle]
-pub extern "C" fn execle(arg1: *const libc::c_char,
-                  arg2: *const libc::c_char, ...)
-     -> libc::c_int {
-    unimplemented!();
-}
-
-#[no_mangle]
-pub extern "C" fn execlp(arg1: *const libc::c_char,
-                  arg2: *const libc::c_char, ...)
-     -> libc::c_int {
-    unimplemented!();
-}
-
-#[no_mangle]
-pub extern "C" fn execv(arg1: *const libc::c_char,
-                 arg2: *const *const libc::c_char)
-     -> libc::c_int {
-    unimplemented!();
-}
-
-#[no_mangle]
-pub extern "C" fn execve(arg1: *const libc::c_char,
-                  arg2: *const *const libc::c_char,
-                  arg3: *const *const libc::c_char)
-     -> libc::c_int {
-    unimplemented!();
-}
-
-#[no_mangle]
-pub extern "C" fn execvp(arg1: *const libc::c_char,
-                  arg2: *const *const libc::c_char)
-     -> libc::c_int {
-    unimplemented!();
-}
-
-#[no_mangle]
-<<<<<<< HEAD
-pub extern "C" fn _exit(arg1: libc::c_int) {
-    unimplemented!();
-}
-
-#[no_mangle]
-pub extern "C" fn fchown(arg1: libc::c_int, arg2: uid_t, arg3: gid_t)
-     -> libc::c_int {
-=======
+#[no_mangle]
+pub extern "C" fn alarm(seconds: c_uint) -> c_uint {
+    unimplemented!();
+}
+
+#[no_mangle]
+pub extern "C" fn brk(addr: *mut c_void) -> c_int {
+    unimplemented!();
+}
+
+#[no_mangle]
+pub extern "C" fn chdir(path: *const c_char) -> c_int {
+    unimplemented!();
+}
+
+#[no_mangle]
+pub extern "C" fn chroot(path: *const c_char) -> c_int {
+    unimplemented!();
+}
+
+#[no_mangle]
+pub extern "C" fn chown(path: *const c_char, owner: uid_t, group: gid_t) -> c_int {
+    unimplemented!();
+}
+
+#[no_mangle]
+pub extern "C" fn close(fildes: c_int) -> c_int {
+    unimplemented!();
+}
+
+#[no_mangle]
+pub extern "C" fn confstr(name: c_int, buf: *mut c_char, len: size_t) -> size_t {
+    unimplemented!();
+}
+
+#[no_mangle]
+pub extern "C" fn crypt(key: *const c_char, salt: *const c_char) -> *mut c_char {
+    unimplemented!();
+}
+
+#[no_mangle]
+pub extern "C" fn ctermid(s: *mut c_char) -> *mut c_char {
+    unimplemented!();
+}
+
+#[no_mangle]
+pub extern "C" fn cuserid(s: *mut c_char) -> *mut c_char {
+    unimplemented!();
+}
+
+#[no_mangle]
+pub extern "C" fn dup(fildes: c_int) -> c_int {
+    unimplemented!();
+}
+
+#[no_mangle]
+pub extern "C" fn dup2(fildes: c_int, fildes2: c_int) -> c_int {
+    unimplemented!();
+}
+
+#[no_mangle]
+pub extern "C" fn encrypt(block: [c_char; 64], edflag: c_int) {
+    unimplemented!();
+}
+
+#[no_mangle]
+pub extern "C" fn execl(path: *const c_char, arg0: *const c_char /* TODO: , mut args: ... */) -> c_int {
+    unimplemented!();
+}
+
+#[no_mangle]
+pub extern "C" fn execle(path: *const c_char, arg0: *const c_char /* TODO: , mut args: ... */) -> c_int {
+    unimplemented!();
+}
+
+#[no_mangle]
+pub extern "C" fn execlp(file: *const c_char, arg0: *const c_char /* TODO: , mut args: ... */) -> c_int {
+    unimplemented!();
+}
+
+#[no_mangle]
+pub extern "C" fn execv(path: *const c_char, argv: *const *mut c_char) -> c_int {
+    unimplemented!();
+}
+
+#[no_mangle]
+pub extern "C" fn execve(path: *const c_char, argv: *const *mut c_char, envp: *const *mut c_char) -> c_int {
+    unimplemented!();
+}
+
+#[no_mangle]
+pub extern "C" fn execvp(file: *const c_char, argv: *const *mut c_char) -> c_int {
+    unimplemented!();
+}
+
+#[no_mangle]
 pub extern "C" fn fchown(fildes: c_int, owner: uid_t, group: gid_t) -> c_int {
->>>>>>> 9fb0b77d
-    unimplemented!();
-}
-
-#[no_mangle]
-pub extern "C" fn fchdir(arg1: libc::c_int) -> libc::c_int {
-    unimplemented!();
-}
-
-#[no_mangle]
-pub extern "C" fn fdatasync(arg1: libc::c_int) -> libc::c_int {
+    unimplemented!();
+}
+
+#[no_mangle]
+pub extern "C" fn fchdir(fildes: c_int) -> c_int {
+    unimplemented!();
+}
+
+#[no_mangle]
+pub extern "C" fn fdatasync(fildes: c_int) -> c_int {
     unimplemented!();
 }
 
@@ -188,30 +152,27 @@
 }
 
 #[no_mangle]
-pub extern "C" fn fpathconf(arg1: libc::c_int, arg2: libc::c_int)
-     -> libc::c_long {
-    unimplemented!();
-}
-
-#[no_mangle]
-pub extern "C" fn fsync(arg1: libc::c_int) -> libc::c_int {
-    unimplemented!();
-}
-
-#[no_mangle]
-pub extern "C" fn ftruncate(arg1: libc::c_int, arg2: off_t)
-     -> libc::c_int {
-    unimplemented!();
-}
-
-#[no_mangle]
-pub extern "C" fn getcwd(arg1: *mut libc::c_char, arg2: usize)
-     -> *mut libc::c_char {
-    unimplemented!();
-}
-
-#[no_mangle]
-pub extern "C" fn getdtablesize() -> libc::c_int {
+pub extern "C" fn fpathconf(fildes: c_int, name: c_int) -> c_long {
+    unimplemented!();
+}
+
+#[no_mangle]
+pub extern "C" fn fsync(fildes: c_int) -> c_int {
+    unimplemented!();
+}
+
+#[no_mangle]
+pub extern "C" fn ftruncate(fildes: c_int, length: off_t) -> c_int {
+    unimplemented!();
+}
+
+#[no_mangle]
+pub extern "C" fn getcwd(buf: *mut c_char, size: size_t) -> *mut c_char {
+    unimplemented!();
+}
+
+#[no_mangle]
+pub extern "C" fn getdtablesize() -> c_int {
     unimplemented!();
 }
 
@@ -231,48 +192,42 @@
 }
 
 #[no_mangle]
-pub extern "C" fn getgroups(arg1: libc::c_int, arg2: *mut gid_t)
-     -> libc::c_int {
-    unimplemented!();
-}
-
-#[no_mangle]
-pub extern "C" fn gethostid() -> libc::c_long {
-    unimplemented!();
-}
-
-#[no_mangle]
-pub extern "C" fn getlogin() -> *mut libc::c_char {
-    unimplemented!();
-}
-
-#[no_mangle]
-pub extern "C" fn getlogin_r(arg1: *mut libc::c_char, arg2: usize)
-     -> libc::c_int {
-    unimplemented!();
-}
-
-#[no_mangle]
-pub extern "C" fn getopt(arg1: libc::c_int,
-                  arg2: *const *const libc::c_char,
-                  arg3: *const libc::c_char)
-     -> libc::c_int {
-    unimplemented!();
-}
-
-#[no_mangle]
-pub extern "C" fn getpagesize() -> libc::c_int {
-    unimplemented!();
-}
-
-#[no_mangle]
-pub extern "C" fn getpass(arg1: *const libc::c_char)
-     -> *mut libc::c_char {
-    unimplemented!();
-}
-
-#[no_mangle]
-pub extern "C" fn getpgid(arg1: pid_t) -> pid_t {
+pub extern "C" fn getgroups(gidsetsize: c_int, grouplist: *mut gid_t) -> c_int {
+    unimplemented!();
+}
+
+#[no_mangle]
+pub extern "C" fn gethostid() -> c_long {
+    unimplemented!();
+}
+
+#[no_mangle]
+pub extern "C" fn getlogin() -> *mut c_char {
+    unimplemented!();
+}
+
+#[no_mangle]
+pub extern "C" fn getlogin_r(name: *mut c_char, namesize: size_t) -> c_int {
+    unimplemented!();
+}
+
+#[no_mangle]
+pub extern "C" fn getopt(argc: c_int, argv: *const *mut c_char, opstring: *const c_char) -> c_int {
+    unimplemented!();
+}
+
+#[no_mangle]
+pub extern "C" fn getpagesize() -> c_int {
+    unimplemented!();
+}
+
+#[no_mangle]
+pub extern "C" fn getpass(prompt: *const c_char) -> *mut c_char {
+    unimplemented!();
+}
+
+#[no_mangle]
+pub extern "C" fn getpgid(pid: pid_t) -> pid_t {
     unimplemented!();
 }
 
@@ -292,7 +247,7 @@
 }
 
 #[no_mangle]
-pub extern "C" fn getsid(arg1: pid_t) -> pid_t {
+pub extern "C" fn getsid(pid: pid_t) -> pid_t {
     unimplemented!();
 }
 
@@ -302,114 +257,97 @@
 }
 
 #[no_mangle]
-pub extern "C" fn getwd(arg1: *mut libc::c_char)
-     -> *mut libc::c_char {
-    unimplemented!();
-}
-
-#[no_mangle]
-pub extern "C" fn isatty(arg1: libc::c_int) -> libc::c_int {
-    unimplemented!();
-}
-
-#[no_mangle]
-pub extern "C" fn lchown(arg1: *const libc::c_char, arg2: uid_t,
-                  arg3: gid_t) -> libc::c_int {
-    unimplemented!();
-}
-
-#[no_mangle]
-pub extern "C" fn link(arg1: *const libc::c_char,
-                arg2: *const libc::c_char) -> libc::c_int {
-    unimplemented!();
-}
-
-#[no_mangle]
-pub extern "C" fn lockf(arg1: libc::c_int, arg2: libc::c_int,
-                 arg3: off_t) -> libc::c_int {
-    unimplemented!();
-}
-
-#[no_mangle]
-pub extern "C" fn lseek(arg1: libc::c_int, arg2: off_t,
-                 arg3: libc::c_int) -> off_t {
-    unimplemented!();
-}
-
-#[no_mangle]
-pub extern "C" fn nice(arg1: libc::c_int) -> libc::c_int {
-    unimplemented!();
-}
-
-#[no_mangle]
-pub extern "C" fn pathconf(arg1: *const libc::c_char,
-                    arg2: libc::c_int) -> libc::c_long {
-    unimplemented!();
-}
-
-#[no_mangle]
-pub extern "C" fn pause() -> libc::c_int {
-    unimplemented!();
-}
-
-#[no_mangle]
-pub extern "C" fn pipe(arg1: *mut libc::c_int) -> libc::c_int {
-    unimplemented!();
-}
-
-#[no_mangle]
-pub extern "C" fn pread(arg1: libc::c_int,
-                 arg2: *mut libc::c_void, arg3: usize, arg4: off_t)
-     -> isize {
-    unimplemented!();
-}
-
-#[no_mangle]
-pub extern "C" fn pthread_atfork(arg1: ::std::option::Option<unsafe extern "C" fn()>,
-                          arg2: ::std::option::Option<unsafe extern "C" fn()>,
-                          arg3: ::std::option::Option<unsafe extern "C" fn()>)
-     -> libc::c_int {
-    unimplemented!();
-}
-
-#[no_mangle]
-pub extern "C" fn pwrite(arg1: libc::c_int,
-                  arg2: *const libc::c_void, arg3: usize,
-                  arg4: off_t) -> isize {
-    unimplemented!();
-}
-
-#[no_mangle]
-pub extern "C" fn read(arg1: libc::c_int,
-                arg2: *mut libc::c_void, arg3: usize) -> isize {
-    unimplemented!();
-}
-
-#[no_mangle]
-pub extern "C" fn readlink(arg1: *const libc::c_char,
-                    arg2: *mut libc::c_char, arg3: usize)
-     -> libc::c_int {
-    unimplemented!();
-}
-
-#[no_mangle]
-pub extern "C" fn rmdir(arg1: *const libc::c_char)
-     -> libc::c_int {
-    unimplemented!();
-}
-
-#[no_mangle]
-pub extern "C" fn sbrk(arg1: isize) -> *mut libc::c_void {
-    unimplemented!();
-}
-
-#[no_mangle]
-pub extern "C" fn setgid(arg1: gid_t) -> libc::c_int {
-    unimplemented!();
-}
-
-#[no_mangle]
-pub extern "C" fn setpgid(arg1: pid_t, arg2: pid_t) -> libc::c_int {
+pub extern "C" fn getwd(path_name: *mut c_char) -> *mut c_char {
+    unimplemented!();
+}
+
+#[no_mangle]
+pub extern "C" fn isatty(fildes: c_int) -> c_int {
+    unimplemented!();
+}
+
+#[no_mangle]
+pub extern "C" fn lchown(path: *const c_char, owner: uid_t, group: gid_t) -> c_int {
+    unimplemented!();
+}
+
+#[no_mangle]
+pub extern "C" fn link(path1: *const c_char, path2: *const c_char) -> c_int {
+    unimplemented!();
+}
+
+#[no_mangle]
+pub extern "C" fn lockf(fildes: c_int, function: c_int, size: off_t) -> c_int {
+    unimplemented!();
+}
+
+#[no_mangle]
+pub extern "C" fn lseek(fildes: c_int, offset: off_t, whence: c_int) -> off_t {
+    unimplemented!();
+}
+
+#[no_mangle]
+pub extern "C" fn nice(incr: c_int) -> c_int {
+    unimplemented!();
+}
+
+#[no_mangle]
+pub extern "C" fn pathconf(path: *const c_char, name: c_int) -> c_long {
+    unimplemented!();
+}
+
+#[no_mangle]
+pub extern "C" fn pause() -> c_int {
+    unimplemented!();
+}
+
+#[no_mangle]
+pub extern "C" fn pipe(fildes: [c_int; 2]) -> c_int {
+    unimplemented!();
+}
+
+#[no_mangle]
+pub extern "C" fn pread(fildes: c_int, buf: *mut c_void, nbyte: size_t, offset: off_t) -> ssize_t {
+    unimplemented!();
+}
+
+#[no_mangle]
+pub extern "C" fn pthread_atfork(prepare: extern "C" fn(), parent: extern "C" fn(), child: extern "C" fn()) -> c_int {
+    unimplemented!();
+}
+
+#[no_mangle]
+pub extern "C" fn pwrite(fildes: c_int, buf: *const c_void, nbyte: size_t, offset: off_t) -> ssize_t {
+    unimplemented!();
+}
+
+#[no_mangle]
+pub extern "C" fn read(fildes: c_int, buf: *const c_void, nbyte: size_t) -> ssize_t {
+    unimplemented!();
+}
+
+#[no_mangle]
+pub extern "C" fn readlink(path: *const c_char, buf: *mut c_char, bufsize: size_t) -> c_int {
+    unimplemented!();
+}
+
+#[no_mangle]
+pub extern "C" fn rmdir(path: *const c_char) -> c_int {
+    unimplemented!();
+}
+
+#[no_mangle]
+pub extern "C" fn sbrk(incr: intptr_t) -> *mut c_void {
+    unimplemented!();
+}
+
+#[no_mangle]
+pub extern "C" fn setgid(gid: gid_t) -> c_int {
+    unimplemented!();
+}
+
+#[no_mangle]
+pub extern "C" fn setpgid(pid: pid_t, pgid: pid_t) -> c_int {
     unimplemented!();
 }
 
@@ -419,12 +357,12 @@
 }
 
 #[no_mangle]
-pub extern "C" fn setregid(arg1: gid_t, arg2: gid_t) -> libc::c_int {
-    unimplemented!();
-}
-
-#[no_mangle]
-pub extern "C" fn setreuid(arg1: uid_t, arg2: uid_t) -> libc::c_int {
+pub extern "C" fn setregid(rgid: gid_t, egid: gid_t) -> c_int {
+    unimplemented!();
+}
+
+#[no_mangle]
+pub extern "C" fn setreuid(ruid: uid_t, euid: uid_t) -> c_int {
     unimplemented!();
 }
 
@@ -434,25 +372,22 @@
 }
 
 #[no_mangle]
-pub extern "C" fn setuid(arg1: uid_t) -> libc::c_int {
-    unimplemented!();
-}
-
-#[no_mangle]
-pub extern "C" fn sleep(arg1: libc::c_uint) -> libc::c_uint {
-    unimplemented!();
-}
-
-#[no_mangle]
-pub extern "C" fn swab(arg1: *const libc::c_void,
-                arg2: *mut libc::c_void, arg3: isize) {
-    unimplemented!();
-}
-
-#[no_mangle]
-pub extern "C" fn symlink(arg1: *const libc::c_char,
-                   arg2: *const libc::c_char)
-     -> libc::c_int {
+pub extern "C" fn setuid(uid: uid_t) -> c_int {
+    unimplemented!();
+}
+
+#[no_mangle]
+pub extern "C" fn sleep(seconds: c_uint) -> c_uint {
+    unimplemented!();
+}
+
+#[no_mangle]
+pub extern "C" fn swab(src: *const c_void, dest: *mut c_void, nbytes: ssize_t) {
+    unimplemented!();
+}
+
+#[no_mangle]
+pub extern "C" fn symlink(path1: *const c_char, path2: *const c_char) -> c_int {
     unimplemented!();
 }
 
@@ -462,194 +397,6 @@
 }
 
 #[no_mangle]
-pub extern "C" fn sysconf(arg1: libc::c_int) -> libc::c_long {
-    unimplemented!();
-}
-
-#[no_mangle]
-pub extern "C" fn tcgetpgrp(arg1: libc::c_int) -> pid_t {
-    unimplemented!();
-}
-
-#[no_mangle]
-pub extern "C" fn tcsetpgrp(arg1: libc::c_int, arg2: pid_t)
-     -> libc::c_int {
-    unimplemented!();
-}
-
-#[no_mangle]
-pub extern "C" fn truncate(arg1: *const libc::c_char, arg2: off_t)
-     -> libc::c_int {
-    unimplemented!();
-}
-
-#[no_mangle]
-pub extern "C" fn ttyname(arg1: libc::c_int)
-     -> *mut libc::c_char {
-    unimplemented!();
-}
-
-#[no_mangle]
-pub extern "C" fn ttyname_r(arg1: libc::c_int,
-                     arg2: *mut libc::c_char, arg3: usize)
-     -> libc::c_int {
-    unimplemented!();
-}
-
-#[no_mangle]
-pub extern "C" fn ualarm(arg1: useconds_t, arg2: useconds_t) -> useconds_t {
-    unimplemented!();
-}
-
-#[no_mangle]
-pub extern "C" fn unlink(arg1: *const libc::c_char)
-     -> libc::c_int {
-    unimplemented!();
-}
-
-#[no_mangle]
-pub extern "C" fn usleep(arg1: useconds_t) -> libc::c_int {
-    unimplemented!();
-}
-
-#[no_mangle]
-pub extern "C" fn vfork() -> libc::c_int {
-    unimplemented!();
-}
-
-<<<<<<< HEAD
-=======
-#[no_mangle]
-pub extern "C" fn lchown(path: *const c_char, owner: uid_t, group: gid_t) -> c_int {
-    unimplemented!();
-}
-
-#[no_mangle]
-pub extern "C" fn link(path1: *const c_char, path2: *const c_char) -> c_int {
-    unimplemented!();
-}
-
-#[no_mangle]
-pub extern "C" fn lockf(fildes: c_int, function: c_int, size: off_t) -> c_int {
-    unimplemented!();
-}
-
-#[no_mangle]
-pub extern "C" fn lseek(fildes: c_int, offset: off_t, whence: c_int) -> off_t {
-    unimplemented!();
-}
-
-#[no_mangle]
-pub extern "C" fn nice(incr: c_int) -> c_int {
-    unimplemented!();
-}
-
-#[no_mangle]
-pub extern "C" fn pathconf(path: *const c_char, name: c_int) -> c_long {
-    unimplemented!();
-}
-
-#[no_mangle]
-pub extern "C" fn pause() -> c_int {
-    unimplemented!();
-}
-
-#[no_mangle]
-pub extern "C" fn pipe(fildes: [c_int; 2]) -> c_int {
-    unimplemented!();
-}
-
-#[no_mangle]
-pub extern "C" fn pread(fildes: c_int, buf: *mut c_void, nbyte: size_t, offset: off_t) -> ssize_t {
-    unimplemented!();
-}
-
-#[no_mangle]
-pub extern "C" fn pthread_atfork(prepare: extern "C" fn(), parent: extern "C" fn(), child: extern "C" fn()) -> c_int {
-    unimplemented!();
-}
-
-#[no_mangle]
-pub extern "C" fn pwrite(fildes: c_int, buf: *const c_void, nbyte: size_t, offset: off_t) -> ssize_t {
-    unimplemented!();
-}
-
-#[no_mangle]
-pub extern "C" fn read(fildes: c_int, buf: *const c_void, nbyte: size_t) -> ssize_t {
-    unimplemented!();
-}
-
-#[no_mangle]
-pub extern "C" fn readlink(path: *const c_char, buf: *mut c_char, bufsize: size_t) -> c_int {
-    unimplemented!();
-}
-
-#[no_mangle]
-pub extern "C" fn rmdir(path: *const c_char) -> c_int {
-    unimplemented!();
-}
-
-#[no_mangle]
-pub extern "C" fn sbrk(incr: intptr_t) -> *mut c_void {
-    unimplemented!();
-}
-
-#[no_mangle]
-pub extern "C" fn setgid(gid: gid_t) -> c_int {
-    unimplemented!();
-}
-
-#[no_mangle]
-pub extern "C" fn setpgid(pid: pid_t, pgid: pid_t) -> c_int {
-    unimplemented!();
-}
-
-#[no_mangle]
-pub extern "C" fn setpgrp() -> pid_t {
-    unimplemented!();
-}
-
-#[no_mangle]
-pub extern "C" fn setregid(rgid: gid_t, egid: gid_t) -> c_int {
-    unimplemented!();
-}
-
-#[no_mangle]
-pub extern "C" fn setreuid(ruid: uid_t, euid: uid_t) -> c_int {
-    unimplemented!();
-}
-
-#[no_mangle]
-pub extern "C" fn setsid() -> pid_t {
-    unimplemented!();
-}
-
-#[no_mangle]
-pub extern "C" fn setuid(uid: uid_t) -> c_int {
-    unimplemented!();
-}
-
-#[no_mangle]
-pub extern "C" fn sleep(seconds: c_uint) -> c_uint {
-    unimplemented!();
-}
-
-#[no_mangle]
-pub extern "C" fn swab(src: *const c_void, dest: *mut c_void, nbytes: ssize_t) {
-    unimplemented!();
-}
-
-#[no_mangle]
-pub extern "C" fn symlink(path1: *const c_char, path2: *const c_char) -> c_int {
-    unimplemented!();
-}
-
-#[no_mangle]
-pub extern "C" fn sync() {
-    unimplemented!();
-}
-
-#[no_mangle]
 pub extern "C" fn sysconf(name: c_int) -> c_long {
     unimplemented!();
 }
@@ -705,9 +452,8 @@
 }
 
 /*
->>>>>>> 9fb0b77d
-#[no_mangle]
-pub extern "C" fn write(arg1: libc::c_int,
-                 arg2: *const libc::c_void, arg3: usize) -> isize {
-    unimplemented!();
-}
+#[no_mangle]
+pub extern "C" fn func(args) -> c_int {
+    unimplemented!();
+}
+*/